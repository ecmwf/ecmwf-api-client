--- conflicted
+++ resolved
@@ -10,7 +10,6 @@
 
 ## Anonymous access (default, not recommended)
 
-<<<<<<< HEAD
 Anonymous access is the default type of access with no configuration needed.
 
 However, anonymous access is only available for a limited set of datasets, and comes with a much lower quality of service. For access to all the available datasets, and an improved quality of service, please use registered access (see below).
@@ -21,10 +20,7 @@
 * Login at https://apps.ecmwf.int/auth/login/
 * Retrieve you API access key at https://api.ecmwf.int/v1/key/
 
-Note that the API key expires in 1 year. You will receive an email to the registered email address 1 month before the expiration date with the renewal instructions. To check the expiry date of your current key log into www.ecmwf.int, and go to https://api.ecmwf.int/v1/key/.
-=======
    Note that the key expires in 1 year. You will receive an email to the registered email address 1 month before the expiration date with the renewal instructions. To check the expiry date of your current key log into www.ecmwf.int, and go to https://api.ecmwf.int/v1/key/.
->>>>>>> 53a70ef2
 
 * Copy the information in this page and paste it in the file $HOME/.ecmwfapirc (Unix/Linux) or %USERPROFILE%\\.ecmwfapirc (Windows: usually in C:\\Users\\\<USERNAME\>\\.ecmwfapirc ; see how to create a file with a leading dot).
 
